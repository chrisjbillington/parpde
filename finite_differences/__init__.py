import sys
import os
import shutil
from distutils.sysconfig import get_config_var
<<<<<<< HEAD

=======
>>>>>>> 7d599fc0
from mpi4py import MPI


this_folder = os.path.dirname(os.path.abspath(__file__))




extension_name = '_finite_differences'
extension_pyx = os.path.join(this_folder, extension_name + '.pyx')
<<<<<<< HEAD
extension_so = os.path.join(this_folder, extension_name)
ext_suffix = get_config_var('EXT_SUFFIX')
if ext_suffix is not None:
    extension_so += ext_suffix
else:
    extension_so += '.so'

=======
>>>>>>> 7d599fc0
extension_c = os.path.join(this_folder, extension_name + '.c')

extension_so = os.path.join(this_folder, extension_name)
ext_suffix = get_config_var('EXT_SUFFIX')
if ext_suffix is not None:
    extension_so += ext_suffix
else:
    extension_so += '.so'


def compile_extension():
    # Compile the Cython extension. Only one MPI process should do this!
    rank = MPI.COMM_WORLD.Get_rank()
    if not rank:
        current_folder = os.getcwd()
        try:
            os.chdir(this_folder)
            if os.system(sys.executable + " setup.py build_ext --inplace") != 0:
                raise ImportError("Couldn't compile cython extension")
            shutil.rmtree('build')
            os.unlink(extension_c)
        finally:
            os.chdir(current_folder)

if not os.path.exists(extension_so) or os.path.getmtime(extension_so) < os.path.getmtime(extension_pyx):
    compile_extension()

MPI.COMM_WORLD.Barrier()

try:
    from ._finite_differences import SOR_step, apply_operator
except ImportError:
    # Compiled for a different Python version? Different Cython version? Whatever, recompile:
    try:
        os.unlink(extension_c)
    except OSError:
        pass
    compile_extension()
    from ._finite_differences import SOR_step, apply_operator


<|MERGE_RESOLUTION|>--- conflicted
+++ resolved
@@ -2,30 +2,12 @@
 import os
 import shutil
 from distutils.sysconfig import get_config_var
-<<<<<<< HEAD
-
-=======
->>>>>>> 7d599fc0
 from mpi4py import MPI
 
 
 this_folder = os.path.dirname(os.path.abspath(__file__))
-
-
-
-
 extension_name = '_finite_differences'
 extension_pyx = os.path.join(this_folder, extension_name + '.pyx')
-<<<<<<< HEAD
-extension_so = os.path.join(this_folder, extension_name)
-ext_suffix = get_config_var('EXT_SUFFIX')
-if ext_suffix is not None:
-    extension_so += ext_suffix
-else:
-    extension_so += '.so'
-
-=======
->>>>>>> 7d599fc0
 extension_c = os.path.join(this_folder, extension_name + '.c')
 
 extension_so = os.path.join(this_folder, extension_name)
